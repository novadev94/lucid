// deno-lint-ignore-file no-empty
import {
  decodeString,
  encodeToString,
} from "https://deno.land/std@0.100.0/encoding/hex.ts";
import { C, Core } from "../core/mod.ts";
import {
  Address,
  AddressDetails,
  Assets,
  Credential,
  Datum,
  DatumHash,
  KeyHash,
  MintingPolicy,
  Network,
  PolicyId,
  PrivateKey,
  ScriptHash,
  Slot,
  SpendingValidator,
  UnixTime,
  UTxO,
  Validator,
} from "../types/mod.ts";
import { Lucid } from "../lucid/mod.ts";

export class Utils {
  private lucid: Lucid;
  constructor(lucid: Lucid) {
    this.lucid = lucid;
  }

  validatorToAddress(
    validator: SpendingValidator,
    stakeCredential?: Credential,
  ): Address {
    const validatorHash = this.validatorToScriptHash(validator);
    if (stakeCredential) {
      return C.BaseAddress.new(
        networkToId(this.lucid.network),
        C.StakeCredential.from_scripthash(C.ScriptHash.from_hex(validatorHash)),
        stakeCredential.type === "Key"
          ? C.StakeCredential.from_keyhash(
            C.Ed25519KeyHash.from_hex(stakeCredential.hash),
          )
          : C.StakeCredential.from_scripthash(
            C.ScriptHash.from_hex(stakeCredential.hash),
          ),
      )
        .to_address()
        .to_bech32(undefined);
    } else {
      return C.EnterpriseAddress.new(
        networkToId(this.lucid.network),
        C.StakeCredential.from_scripthash(C.ScriptHash.from_hex(validatorHash)),
      )
        .to_address()
        .to_bech32(undefined);
    }
  }

  validatorToScriptHash(validator: Validator): ScriptHash {
    if (validator.type === "Native") {
      return C.NativeScript.from_bytes(fromHex(validator.script))
        .hash(C.ScriptHashNamespace.NativeScript)
        .to_hex();
    } else if (validator.type === "PlutusV1") {
      return C.PlutusScript.from_bytes(fromHex(validator.script))
        .hash(C.ScriptHashNamespace.PlutusV1)
        .to_hex();
    } else if (validator.type === "PlutusV2") {
      return C.PlutusScript.from_bytes(fromHex(validator.script))
        .hash(C.ScriptHashNamespace.PlutusV2)
        .to_hex();
    }
    throw new Error("No variant matched");
  }

  mintingPolicyToId: (mp: MintingPolicy) => PolicyId = this.validatorToScriptHash;

  datumToHash(data: Datum): DatumHash {
    return C.hash_plutus_data(C.PlutusData.from_bytes(fromHex(data))).to_hex();
  }

  scriptHashToCredential(scriptHash: ScriptHash): Credential {
    return {
      type: "Script",
      hash: scriptHash,
    };
  }

  keyHashToCredential(keyHash: KeyHash): Credential {
    return {
      type: "Key",
      hash: keyHash,
    };
  }

  generatePrivateKey(): PrivateKey {
    return C.PrivateKey.generate_ed25519().to_bech32();
  }

  unixTimeToSlot(unixTime: UnixTime): Slot {
    return this.lucid.network === "Mainnet"
      ? unixTimeToSlot(unixTime)
      : unixTimeToSlotTestnet(unixTime);
  }

  slotToUnixTime(slot: Slot): UnixTime {
    return this.lucid.network === "Mainnet"
      ? slotToUnixTime(slot)
      : slotToUnixTimeTestnet(slot);
  }

  /** Address can be in bech32 or hex */
  getAddressDetails(address: string): AddressDetails {
    // Base Address
    try {
      const parsedAddress = C.BaseAddress.from_address(
        C.Address.from_bytes(fromHex(address)),
      )!;
      const paymentCredential: Credential =
        parsedAddress.payment_cred().kind() === 0
          ? {
            type: "Key",
            hash: toHex(
              parsedAddress.payment_cred().to_keyhash()!.to_bytes(),
            ),
          }
          : {
            type: "Script",
            hash: toHex(
              parsedAddress.payment_cred().to_scripthash()!.to_bytes(),
            ),
          };
      const stakeCredential: Credential =
        parsedAddress.stake_cred().kind() === 0
          ? {
            type: "Key",
            hash: toHex(parsedAddress.stake_cred().to_keyhash()!.to_bytes()),
          }
          : {
            type: "Script",
            hash: toHex(
              parsedAddress.stake_cred().to_scripthash()!.to_bytes(),
            ),
          };
      return {
        address: {
          type: "Base",
          address: parsedAddress.to_address().to_bech32(undefined),
        },
        paymentCredential,
        stakeCredential,
      };
    } catch (_e) {}
    try {
      const parsedAddress = C.BaseAddress.from_address(
        C.Address.from_bech32(address),
      )!;
      const paymentCredential: Credential =
        parsedAddress.payment_cred().kind() === 0
          ? {
            type: "Key",
            hash: toHex(
              parsedAddress.payment_cred().to_keyhash()!.to_bytes(),
            ),
          }
          : {
            type: "Script",
            hash: toHex(
              parsedAddress.payment_cred().to_scripthash()!.to_bytes(),
            ),
          };
      const stakeCredential: Credential =
        parsedAddress.stake_cred().kind() === 0
          ? {
            type: "Key",
            hash: toHex(parsedAddress.stake_cred().to_keyhash()!.to_bytes()),
          }
          : {
            type: "Script",
            hash: toHex(
              parsedAddress.stake_cred().to_scripthash()!.to_bytes(),
            ),
          };
      return {
        address: {
          type: "Base",
          address: parsedAddress.to_address().to_bech32(undefined),
        },
        paymentCredential,
        stakeCredential,
      };
    } catch (_e) {}

    // Enterprise Address
    try {
      const parsedAddress = C.EnterpriseAddress.from_address(
        C.Address.from_bytes(fromHex(address)),
      )!;
      const paymentCredential: Credential =
        parsedAddress.payment_cred().kind() === 0
          ? {
            type: "Key",
            hash: toHex(
              parsedAddress.payment_cred().to_keyhash()!.to_bytes(),
            ),
          }
          : {
            type: "Script",
            hash: toHex(
              parsedAddress.payment_cred().to_scripthash()!.to_bytes(),
            ),
          };
      return {
        address: {
          type: "Enterprise",
          address: parsedAddress.to_address().to_bech32(undefined),
        },
        paymentCredential,
      };
    } catch (_e) {}

    try {
      const parsedAddress = C.EnterpriseAddress.from_address(
        C.Address.from_bech32(address),
      )!;
      const paymentCredential: Credential =
        parsedAddress.payment_cred().kind() === 0
          ? {
            type: "Key",
            hash: toHex(
              parsedAddress.payment_cred().to_keyhash()!.to_bytes(),
            ),
          }
          : {
            type: "Script",
            hash: toHex(
              parsedAddress.payment_cred().to_scripthash()!.to_bytes(),
            ),
          };
      return {
        address: {
          type: "Enterprise",
          address: parsedAddress.to_address().to_bech32(undefined),
        },
        paymentCredential,
      };
    } catch (_e) {}

    // Pointer Address
    try {
      const parsedAddress = C.PointerAddress.from_address(
        C.Address.from_bytes(fromHex(address)),
      )!;
      const paymentCredential: Credential =
        parsedAddress.payment_cred().kind() === 0
          ? {
            type: "Key",
            hash: toHex(
              parsedAddress.payment_cred().to_keyhash()!.to_bytes(),
            ),
          }
          : {
            type: "Script",
            hash: toHex(
              parsedAddress.payment_cred().to_scripthash()!.to_bytes(),
            ),
          };
      return {
        address: {
          type: "Pointer",
          address: parsedAddress.to_address().to_bech32(undefined),
        },
        paymentCredential,
      };
    } catch (_e) {}

    try {
      const parsedAddress = C.PointerAddress.from_address(
        C.Address.from_bech32(address),
      )!;
      const paymentCredential: Credential =
        parsedAddress.payment_cred().kind() === 0
          ? {
            type: "Key",
            hash: toHex(
              parsedAddress.payment_cred().to_keyhash()!.to_bytes(),
            ),
          }
          : {
            type: "Script",
            hash: toHex(
              parsedAddress.payment_cred().to_scripthash()!.to_bytes(),
            ),
          };
      return {
        address: {
          type: "Pointer",
          address: parsedAddress.to_address().to_bech32(undefined),
        },
        paymentCredential,
      };
    } catch (_e) {}

    // Reward Address
    try {
      const parsedAddress = C.RewardAddress.from_address(
        C.Address.from_bytes(fromHex(address)),
      )!;
      const stakeCredential: Credential =
        parsedAddress.payment_cred().kind() === 0
          ? {
            type: "Key",
            hash: toHex(
              parsedAddress.payment_cred().to_keyhash()!.to_bytes(),
            ),
          }
          : {
            type: "Script",
            hash: toHex(
              parsedAddress.payment_cred().to_scripthash()!.to_bytes(),
            ),
          };
      return {
        address: {
          type: "Reward",
          address: parsedAddress.to_address().to_bech32(undefined),
        },
        stakeCredential,
      };
    } catch (_e) {}

    try {
      const parsedAddress = C.RewardAddress.from_address(
        C.Address.from_bech32(address),
      )!;
      const stakeCredential: Credential =
        parsedAddress.payment_cred().kind() === 0
          ? {
            type: "Key",
            hash: toHex(
              parsedAddress.payment_cred().to_keyhash()!.to_bytes(),
            ),
          }
          : {
            type: "Script",
            hash: toHex(
              parsedAddress.payment_cred().to_scripthash()!.to_bytes(),
            ),
          };
      return {
        address: {
          type: "Reward",
          address: parsedAddress.to_address().to_bech32(undefined),
        },
        stakeCredential,
      };
    } catch (_e) {}
    throw new Error("No address type matched for: " + address);
  }
}

export const valueToAssets = (value: Core.Value): Assets => {
  const assets: Assets = {};
  assets["lovelace"] = BigInt(value.coin().to_str());
  const ma = value.multiasset();
  if (ma) {
    const multiAssets = ma.keys();
    for (let j = 0; j < multiAssets.len(); j++) {
      const policy = multiAssets.get(j);
      const policyAssets = ma.get(policy)!;
      const assetNames = policyAssets.keys();
      for (let k = 0; k < assetNames.len(); k++) {
        const policyAsset = assetNames.get(k);
        const quantity = policyAssets.get(policyAsset)!;
        const unit = toHex(policy.to_bytes()) + toHex(policyAsset.name());
        assets[unit] = BigInt(quantity.to_str());
      }
    }
  }
  return assets;
};

export const assetsToValue = (assets: Assets) => {
  const multiAsset = C.MultiAsset.new();
  const lovelace = assets["lovelace"];
  const units = Object.keys(assets);
  const policies = Array.from(
    new Set(
      units
        .filter((unit) => unit !== "lovelace")
        .map((unit) => unit.slice(0, 56)),
    ),
  );
  policies.forEach((policy) => {
    const policyUnits = units.filter((unit) => unit.slice(0, 56) === policy);
    const assetsValue = C.Assets.new();
    policyUnits.forEach((unit) => {
      assetsValue.insert(
        C.AssetName.new(fromHex(unit.slice(56))),
        C.BigNum.from_str(assets[unit].toString()),
      );
    });
    multiAsset.insert(C.ScriptHash.from_bytes(fromHex(policy)), assetsValue);
  });
  const value = C.Value.new(
    C.BigNum.from_str(lovelace ? lovelace.toString() : "0"),
  );
  if (units.length > 1 || !lovelace) value.set_multiasset(multiAsset);
  return value;
};

export const utxoToCore = (utxo: UTxO): Core.TransactionUnspentOutput => {
  const address: Core.Address = (() => {
    try {
      return C.Address.from_bech32(utxo.address);
    } catch (_e) {
      return C.ByronAddress.from_base58(utxo.address).to_address();
    }
  })();
  const output = C.TransactionOutput.new(address, assetsToValue(utxo.assets));
  if (utxo.datumHash) {
    output.set_datum(
      C.Datum.new_data_hash(C.DataHash.from_bytes(fromHex(utxo.datumHash))),
    );
  }
  // inline datum
  if (!utxo.datumHash && utxo.datum) {
    output.set_datum(
      C.Datum.new_data(
        C.Data.new(C.PlutusData.from_bytes(fromHex(utxo.datum))),
      ),
    );
  }

  if (utxo.scriptRef) {
    output.set_script_ref(C.ScriptRef.from_bytes(fromHex(utxo.scriptRef)));
  }

  return C.TransactionUnspentOutput.new(
    C.TransactionInput.new(
      C.TransactionHash.from_bytes(fromHex(utxo.txHash)),
      C.BigNum.from_str(utxo.outputIndex.toString()),
    ),
    output,
  );
};

export const coreToUtxo = (coreUtxo: Core.TransactionUnspentOutput): UTxO => {
  return {
    txHash: toHex(coreUtxo.input().transaction_id().to_bytes()),
    outputIndex: parseInt(coreUtxo.input().index().to_str()),
    assets: valueToAssets(coreUtxo.output().amount()),
    address: coreUtxo.output().address().as_byron()
      ? coreUtxo.output().address().as_byron()?.to_base58()!
      : coreUtxo.output().address().to_bech32(undefined),
    datumHash: coreUtxo.output()?.datum()?.as_data_hash()?.to_hex(),
    datum: coreUtxo.output()?.datum()?.as_data() &&
      toHex(coreUtxo.output().datum()!.as_data()!.to_bytes()),
    scriptRef: coreUtxo.output()?.script_ref() &&
      toHex(coreUtxo.output().script_ref()!.to_bytes()),
  };
};

<<<<<<< HEAD
const networkToId = (network: Network): number => {
  if (network === "Testnet") return 0;
  else if (network === "Mainnet") return 1;
  throw new Error("Network not found");
=======
export const networkToId = (network: Network): number => {
  if (network === 'Testnet') return 0;
  else if (network === 'Mainnet') return 1;
  throw new Error('Network not found');
>>>>>>> 8f918403
};

export const fromHex = (hex: string): Uint8Array => decodeString(hex);

export const toHex = (bytes: Uint8Array): string => encodeToString(bytes);

const unixTimeToSlot = (unixTime: UnixTime): Slot =>
  Math.floor((unixTime - 1596491091000 + 4924800000) / 1000);

const unixTimeToSlotTestnet = (unixTime: UnixTime): Slot =>
  Math.floor((unixTime - 1564431616000 - 29937600000) / 1000);

const slotToUnixTime = (slot: Slot): UnixTime =>
  1596491091000 + (slot * 1000 - 4924800000);

const slotToUnixTimeTestnet = (slot: Slot): UnixTime =>
  1564431616000 + slot * 1000 + 29937600000;<|MERGE_RESOLUTION|>--- conflicted
+++ resolved
@@ -77,10 +77,12 @@
     throw new Error("No variant matched");
   }
 
-  mintingPolicyToId: (mp: MintingPolicy) => PolicyId = this.validatorToScriptHash;
-
-  datumToHash(data: Datum): DatumHash {
-    return C.hash_plutus_data(C.PlutusData.from_bytes(fromHex(data))).to_hex();
+  mintingPolicyToId(mintingPolicy: MintingPolicy): PolicyId {
+    return this.validatorToScriptHash(mintingPolicy);
+  }
+
+  datumToHash(datum: Datum): DatumHash {
+    return C.hash_plutus_data(C.PlutusData.from_bytes(fromHex(datum))).to_hex();
   }
 
   scriptHashToCredential(scriptHash: ScriptHash): Credential {
@@ -465,17 +467,10 @@
   };
 };
 
-<<<<<<< HEAD
-const networkToId = (network: Network): number => {
+export const networkToId = (network: Network): number => {
   if (network === "Testnet") return 0;
   else if (network === "Mainnet") return 1;
   throw new Error("Network not found");
-=======
-export const networkToId = (network: Network): number => {
-  if (network === 'Testnet') return 0;
-  else if (network === 'Mainnet') return 1;
-  throw new Error('Network not found');
->>>>>>> 8f918403
 };
 
 export const fromHex = (hex: string): Uint8Array => decodeString(hex);
